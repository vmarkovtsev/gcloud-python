# Copyright 2016 Google Inc. All rights reserved.
#
# Licensed under the Apache License, Version 2.0 (the "License");
# you may not use this file except in compliance with the License.
# You may obtain a copy of the License at
#
#     http://www.apache.org/licenses/LICENSE-2.0
#
# Unless required by applicable law or agreed to in writing, software
# distributed under the License is distributed on an "AS IS" BASIS,
# WITHOUT WARRANTIES OR CONDITIONS OF ANY KIND, either express or implied.
# See the License for the specific language governing permissions and
# limitations under the License.

import logging
import time

import unittest2

from gcloud import _helpers
from gcloud.environment_vars import TESTS_PROJECT
import gcloud.logging
import gcloud.logging.handlers

from system_test_utils import unique_resource_id


_RESOURCE_ID = unique_resource_id('-')
DEFAULT_METRIC_NAME = 'system-tests-metric%s' % (_RESOURCE_ID,)
DEFAULT_SINK_NAME = 'system-tests-sink%s' % (_RESOURCE_ID,)
DEFAULT_FILTER = 'logName:syslog AND severity>=INFO'
DEFAULT_DESCRIPTION = 'System testing'
BUCKET_NAME = 'gcloud-python-system-testing%s' % (_RESOURCE_ID,)
DATASET_NAME = ('system_testing_dataset' + _RESOURCE_ID).replace('-', '_')
TOPIC_NAME = 'gcloud-python-system-testing%s' % (_RESOURCE_ID,)


def _retry_backoff(result_predicate, meth, *args, **kw):
    from grpc.beta.interfaces import StatusCode
    from grpc.framework.interfaces.face.face import AbortionError
    backoff_intervals = [1, 2, 4, 8]
    while True:
        try:
            result = meth(*args, **kw)
        except AbortionError as error:
            if error.code != StatusCode.UNAVAILABLE:
                raise
            if backoff_intervals:
                time.sleep(backoff_intervals.pop(0))
                continue
            else:
                raise
        if result_predicate(result):
            return result
        if backoff_intervals:
            time.sleep(backoff_intervals.pop(0))
        else:
            raise RuntimeError('%s: %s %s' % (meth, args, kw))


def _has_entries(result):
    return len(result[0]) > 0


class Config(object):
    """Run-time configuration to be modified at set-up.

    This is a mutable stand-in to allow test set-up to modify
    global state.
    """
    CLIENT = None


def setUpModule():
    _helpers.PROJECT = TESTS_PROJECT
    Config.CLIENT = gcloud.logging.Client()


class TestLogging(unittest2.TestCase):

    def setUp(self):
        self.to_delete = []
        self._handlers_cache = logging.getLogger().handlers[:]

    def tearDown(self):
        from gcloud.exceptions import NotFound
        for doomed in self.to_delete:
            backoff_intervals = [1, 2, 4, 8]
            while True:
                try:
                    doomed.delete()
                    break
                except NotFound:
                    if backoff_intervals:
                        time.sleep(backoff_intervals.pop(0))
                    else:
                        raise
        logging.getLogger().handlers = self._handlers_cache[:]

    @staticmethod
    def _logger_name():
        return 'system-tests-logger' + unique_resource_id('-')

    def test_log_text(self):
        TEXT_PAYLOAD = 'System test: test_log_text'
        logger = Config.CLIENT.logger(self._logger_name())
        self.to_delete.append(logger)
        logger.log_text(TEXT_PAYLOAD)
<<<<<<< HEAD
        time.sleep(5)
        entries, _ = logger.list_entries()
=======
        entries, _ = _retry_backoff(_has_entries, logger.list_entries)

>>>>>>> 133ca482
        self.assertEqual(len(entries), 1)
        self.assertEqual(entries[0].payload, TEXT_PAYLOAD)

    def test_log_text_w_metadata(self):
        TEXT_PAYLOAD = 'System test: test_log_text'
        INSERT_ID = 'INSERTID'
        SEVERITY = 'INFO'
        METHOD = 'POST'
        URI = 'https://api.example.com/endpoint'
        STATUS = 500
        REQUEST = {
            'requestMethod': METHOD,
            'requestUrl': URI,
            'status': STATUS,
        }
        logger = Config.CLIENT.logger(self._logger_name())
        self.to_delete.append(logger)

        logger.log_text(TEXT_PAYLOAD, insert_id=INSERT_ID, severity=SEVERITY,
                        http_request=REQUEST)
<<<<<<< HEAD
        time.sleep(5)
        entries, _ = logger.list_entries()
=======
        entries, _ = _retry_backoff(_has_entries, logger.list_entries)

>>>>>>> 133ca482
        self.assertEqual(len(entries), 1)

        entry = entries[0]
        self.assertEqual(entry.payload, TEXT_PAYLOAD)
        self.assertEqual(entry.insert_id, INSERT_ID)
        self.assertEqual(entry.severity, SEVERITY)

        request = entry.http_request
        self.assertEqual(request['requestMethod'], METHOD)
        self.assertEqual(request['requestUrl'], URI)
        self.assertEqual(request['status'], STATUS)

    def test_log_struct(self):
        JSON_PAYLOAD = {
            'message': 'System test: test_log_struct',
            'weather': 'partly cloudy',
        }
        logger = Config.CLIENT.logger(self._logger_name())
        self.to_delete.append(logger)

        logger.log_struct(JSON_PAYLOAD)
<<<<<<< HEAD
        time.sleep(5)
        entries, _ = logger.list_entries()
=======
        entries, _ = _retry_backoff(_has_entries, logger.list_entries)

>>>>>>> 133ca482
        self.assertEqual(len(entries), 1)
        self.assertEqual(entries[0].payload, JSON_PAYLOAD)

    def test_log_handler(self):
        LOG_MESSAGE = 'It was the best of times.'
        # only create the logger to delete, hidden otherwise
        logger = Config.CLIENT.logger(self._logger_name())
        self.to_delete.append(logger)

        handler = gcloud.logging.handlers.CloudLoggingHandler(Config.CLIENT)
        cloud_logger = logging.getLogger(self._logger_name())
        cloud_logger.addHandler(handler)
        cloud_logger.warn(LOG_MESSAGE)
        time.sleep(5)
        entries, _ = logger.list_entries()
        self.assertEqual(len(entries), 1)
        self.assertEqual(entries[0].payload, {'message': LOG_MESSAGE})

    def test_log_root_handler(self):
        LOG_MESSAGE = 'It was the best of times.'
        # only create the logger to delete, hidden otherwise
        logger = Config.CLIENT.logger("root")
        self.to_delete.append(logger)

        handler = gcloud.logging.handlers.CloudLoggingHandler(Config.CLIENT)
        gcloud.logging.handlers.setup_logging(handler)
        logging.warn(LOG_MESSAGE)
        time.sleep(5)
        entries, _ = logger.list_entries()
        self.assertEqual(len(entries), 1)
        self.assertEqual(entries[0].payload, {'message': LOG_MESSAGE})

    def test_log_struct_w_metadata(self):
        JSON_PAYLOAD = {
            'message': 'System test: test_log_struct',
            'weather': 'partly cloudy',
        }
        INSERT_ID = 'INSERTID'
        SEVERITY = 'INFO'
        METHOD = 'POST'
        URI = 'https://api.example.com/endpoint'
        STATUS = 500
        REQUEST = {
            'requestMethod': METHOD,
            'requestUrl': URI,
            'status': STATUS,
        }
        logger = Config.CLIENT.logger(self._logger_name())
        self.to_delete.append(logger)

        logger.log_struct(JSON_PAYLOAD, insert_id=INSERT_ID, severity=SEVERITY,
                          http_request=REQUEST)
<<<<<<< HEAD
        time.sleep(5)
        entries, _ = logger.list_entries()
=======
        entries, _ = _retry_backoff(_has_entries, logger.list_entries)

>>>>>>> 133ca482
        self.assertEqual(len(entries), 1)
        self.assertEqual(entries[0].payload, JSON_PAYLOAD)
        self.assertEqual(entries[0].insert_id, INSERT_ID)
        self.assertEqual(entries[0].severity, SEVERITY)
        request = entries[0].http_request
        self.assertEqual(request['requestMethod'], METHOD)
        self.assertEqual(request['requestUrl'], URI)
        self.assertEqual(request['status'], STATUS)

    def test_create_metric(self):
        metric = Config.CLIENT.metric(
            DEFAULT_METRIC_NAME, DEFAULT_FILTER, DEFAULT_DESCRIPTION)
        self.assertFalse(metric.exists())
        metric.create()
        self.to_delete.append(metric)
        self.assertTrue(metric.exists())

    def test_list_metrics(self):
        metric = Config.CLIENT.metric(
            DEFAULT_METRIC_NAME, DEFAULT_FILTER, DEFAULT_DESCRIPTION)
        self.assertFalse(metric.exists())
        before_metrics, _ = Config.CLIENT.list_metrics()
        before_names = set(metric.name for metric in before_metrics)
        metric.create()
        self.to_delete.append(metric)
        self.assertTrue(metric.exists())
        after_metrics, _ = Config.CLIENT.list_metrics()
        after_names = set(metric.name for metric in after_metrics)
        self.assertEqual(after_names - before_names,
                         set([DEFAULT_METRIC_NAME]))

    def test_reload_metric(self):
        metric = Config.CLIENT.metric(
            DEFAULT_METRIC_NAME, DEFAULT_FILTER, DEFAULT_DESCRIPTION)
        self.assertFalse(metric.exists())
        metric.create()
        self.to_delete.append(metric)
        metric.filter_ = 'logName:other'
        metric.description = 'local changes'
        metric.reload()
        self.assertEqual(metric.filter_, DEFAULT_FILTER)
        self.assertEqual(metric.description, DEFAULT_DESCRIPTION)

    def test_update_metric(self):
        NEW_FILTER = 'logName:other'
        NEW_DESCRIPTION = 'updated'
        metric = Config.CLIENT.metric(
            DEFAULT_METRIC_NAME, DEFAULT_FILTER, DEFAULT_DESCRIPTION)
        self.assertFalse(metric.exists())
        metric.create()
        self.to_delete.append(metric)
        metric.filter_ = NEW_FILTER
        metric.description = NEW_DESCRIPTION
        metric.update()
        after_metrics, _ = Config.CLIENT.list_metrics()
        after_info = dict((metric.name, metric) for metric in after_metrics)
        after = after_info[DEFAULT_METRIC_NAME]
        self.assertEqual(after.filter_, NEW_FILTER)
        self.assertEqual(after.description, NEW_DESCRIPTION)

    def _init_storage_bucket(self):
        from gcloud import storage
        BUCKET_URI = 'storage.googleapis.com/%s' % (BUCKET_NAME,)

        # Create the destination bucket, and set up the ACL to allow
        # Stackdriver Logging to write into it.
        storage_client = storage.Client()
        bucket = storage_client.create_bucket(BUCKET_NAME)
        self.to_delete.append(bucket)
        bucket.acl.reload()
        logs_group = bucket.acl.group('cloud-logs@google.com')
        logs_group.grant_owner()
        bucket.acl.add_entity(logs_group)
        bucket.acl.save()

        return BUCKET_URI

    def test_create_sink_storage_bucket(self):
        uri = self._init_storage_bucket()

        sink = Config.CLIENT.sink(DEFAULT_SINK_NAME, DEFAULT_FILTER, uri)
        self.assertFalse(sink.exists())
        sink.create()
        self.to_delete.append(sink)
        self.assertTrue(sink.exists())

    def test_create_sink_pubsub_topic(self):
        from gcloud import pubsub

        # Create the destination topic, and set up the IAM policy to allow
        # Stackdriver Logging to write into it.
        pubsub_client = pubsub.Client()
        topic = pubsub_client.topic(TOPIC_NAME)
        topic.create()
        self.to_delete.append(topic)
        policy = topic.get_iam_policy()
        policy.owners.add(policy.group('cloud-logs@google.com'))
        topic.set_iam_policy(policy)

        TOPIC_URI = 'pubsub.googleapis.com/%s' % (topic.full_name,)

        sink = Config.CLIENT.sink(
            DEFAULT_SINK_NAME, DEFAULT_FILTER, TOPIC_URI)
        self.assertFalse(sink.exists())
        sink.create()
        self.to_delete.append(sink)
        self.assertTrue(sink.exists())

    def _init_bigquery_dataset(self):
        from gcloud import bigquery
        from gcloud.bigquery.dataset import AccessGrant
        DATASET_URI = 'bigquery.googleapis.com/projects/%s/datasets/%s' % (
            Config.CLIENT.project, DATASET_NAME,)

        # Create the destination dataset, and set up the ACL to allow
        # Stackdriver Logging to write into it.
        bigquery_client = bigquery.Client()
        dataset = bigquery_client.dataset(DATASET_NAME)
        dataset.create()
        self.to_delete.append(dataset)
        dataset.reload()
        grants = dataset.access_grants
        grants.append(AccessGrant(
            'WRITER', 'groupByEmail', 'cloud-logs@google.com'))
        dataset.access_grants = grants
        dataset.update()
        return DATASET_URI

    def test_create_sink_bigquery_dataset(self):
        uri = self._init_bigquery_dataset()
        sink = Config.CLIENT.sink(DEFAULT_SINK_NAME, DEFAULT_FILTER, uri)
        self.assertFalse(sink.exists())
        sink.create()
        self.to_delete.append(sink)
        self.assertTrue(sink.exists())

    def test_list_sinks(self):
        uri = self._init_storage_bucket()
        sink = Config.CLIENT.sink(DEFAULT_SINK_NAME, DEFAULT_FILTER, uri)
        self.assertFalse(sink.exists())
        before_sinks, _ = Config.CLIENT.list_sinks()
        before_names = set(sink.name for sink in before_sinks)
        sink.create()
        self.to_delete.append(sink)
        self.assertTrue(sink.exists())
        after_sinks, _ = Config.CLIENT.list_sinks()
        after_names = set(sink.name for sink in after_sinks)
        self.assertEqual(after_names - before_names,
                         set([DEFAULT_SINK_NAME]))

    def test_reload_sink(self):
        uri = self._init_bigquery_dataset()
        sink = Config.CLIENT.sink(DEFAULT_SINK_NAME, DEFAULT_FILTER, uri)
        self.assertFalse(sink.exists())
        sink.create()
        self.to_delete.append(sink)
        sink.filter_ = 'BOGUS FILTER'
        sink.destination = 'BOGUS DESTINATION'
        sink.reload()
        self.assertEqual(sink.filter_, DEFAULT_FILTER)
        self.assertEqual(sink.destination, uri)

    def test_update_sink(self):
        bucket_uri = self._init_storage_bucket()
        dataset_uri = self._init_bigquery_dataset()
        UPDATED_FILTER = 'logName:syslog'
        sink = Config.CLIENT.sink(
            DEFAULT_SINK_NAME, DEFAULT_FILTER, bucket_uri)
        self.assertFalse(sink.exists())
        sink.create()
        self.to_delete.append(sink)
        sink.filter_ = UPDATED_FILTER
        sink.destination = dataset_uri
        sink.update()
        self.assertEqual(sink.filter_, UPDATED_FILTER)
        self.assertEqual(sink.destination, dataset_uri)<|MERGE_RESOLUTION|>--- conflicted
+++ resolved
@@ -105,14 +105,10 @@
         TEXT_PAYLOAD = 'System test: test_log_text'
         logger = Config.CLIENT.logger(self._logger_name())
         self.to_delete.append(logger)
+
         logger.log_text(TEXT_PAYLOAD)
-<<<<<<< HEAD
-        time.sleep(5)
-        entries, _ = logger.list_entries()
-=======
         entries, _ = _retry_backoff(_has_entries, logger.list_entries)
 
->>>>>>> 133ca482
         self.assertEqual(len(entries), 1)
         self.assertEqual(entries[0].payload, TEXT_PAYLOAD)
 
@@ -133,13 +129,8 @@
 
         logger.log_text(TEXT_PAYLOAD, insert_id=INSERT_ID, severity=SEVERITY,
                         http_request=REQUEST)
-<<<<<<< HEAD
-        time.sleep(5)
-        entries, _ = logger.list_entries()
-=======
         entries, _ = _retry_backoff(_has_entries, logger.list_entries)
 
->>>>>>> 133ca482
         self.assertEqual(len(entries), 1)
 
         entry = entries[0]
@@ -161,13 +152,8 @@
         self.to_delete.append(logger)
 
         logger.log_struct(JSON_PAYLOAD)
-<<<<<<< HEAD
-        time.sleep(5)
-        entries, _ = logger.list_entries()
-=======
         entries, _ = _retry_backoff(_has_entries, logger.list_entries)
 
->>>>>>> 133ca482
         self.assertEqual(len(entries), 1)
         self.assertEqual(entries[0].payload, JSON_PAYLOAD)
 
@@ -220,13 +206,8 @@
 
         logger.log_struct(JSON_PAYLOAD, insert_id=INSERT_ID, severity=SEVERITY,
                           http_request=REQUEST)
-<<<<<<< HEAD
-        time.sleep(5)
-        entries, _ = logger.list_entries()
-=======
         entries, _ = _retry_backoff(_has_entries, logger.list_entries)
 
->>>>>>> 133ca482
         self.assertEqual(len(entries), 1)
         self.assertEqual(entries[0].payload, JSON_PAYLOAD)
         self.assertEqual(entries[0].insert_id, INSERT_ID)
